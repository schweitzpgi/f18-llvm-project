! RUN: bbc --always-execute-loop-body %s -o - | tco | llc --relocation-model=pic --filetype=obj -o %temp.o
<<<<<<< HEAD
! RUN: %CC %temp.o -L%L -lFortranRuntime -lFortranDecimal -lm -o %temp.loop
=======
! RUN: %CC %temp.o -L%L -lFortranRuntime -lFortranDecimal -lFortran_main -lstdc++ -lm -o %temp.loop
>>>>>>> 724b2a15
! RUN: %temp.loop | FileCheck %s

program alwaysexecuteloopbody
  implicit none
  integer :: i,j
  do i=4, 1, 1
    ! CHECK: In goto loop
    print *, "In goto loop"
    return
  end do
  ! CHECK-NOT: Should not exec
  print *, "Should not exec"
end program
<|MERGE_RESOLUTION|>--- conflicted
+++ resolved
@@ -1,9 +1,5 @@
 ! RUN: bbc --always-execute-loop-body %s -o - | tco | llc --relocation-model=pic --filetype=obj -o %temp.o
-<<<<<<< HEAD
-! RUN: %CC %temp.o -L%L -lFortranRuntime -lFortranDecimal -lm -o %temp.loop
-=======
-! RUN: %CC %temp.o -L%L -lFortranRuntime -lFortranDecimal -lFortran_main -lstdc++ -lm -o %temp.loop
->>>>>>> 724b2a15
+! RUN: %CC %temp.o -L%L -lFortranRuntime -lFortranDecimal -lFortran_main -lm -o %temp.loop
 ! RUN: %temp.loop | FileCheck %s
 
 program alwaysexecuteloopbody
