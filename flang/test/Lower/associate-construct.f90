! RUN: bbc %s -o - | tco | llc --relocation-model=pic --filetype=obj -o %t.o
<<<<<<< HEAD
! RUN: %CC %t.o -L%L -lFortranRuntime -lFortranDecimal -lm -o %t.out
=======
! RUN: %CC %t.o -L%L -lFortranRuntime -lFortranDecimal -lFortran_main -lstdc++ -lm -o %t.out
>>>>>>> 724b2a15
! RUN: %t.out | FileCheck %s

program p
  integer :: n, foo
  n = 0
  associate (i => n, j => n + 10, k => foo(20))
!   CHECK: 0 0 10 20
    print*, n, i, j, k
    n = n + 1
!   CHECK: 1 1 10 20
    print*, n, i, j, k
    i = i + 1
!   CHECK: 2 2 10 20
    print*, n, i, j, k
  end associate
! CHECK: 2
  print*, n
end

integer function foo(x)
  integer x
  integer, save :: i = 0
  i = i + x
  foo = i
end function foo<|MERGE_RESOLUTION|>--- conflicted
+++ resolved
@@ -1,9 +1,5 @@
 ! RUN: bbc %s -o - | tco | llc --relocation-model=pic --filetype=obj -o %t.o
-<<<<<<< HEAD
-! RUN: %CC %t.o -L%L -lFortranRuntime -lFortranDecimal -lm -o %t.out
-=======
-! RUN: %CC %t.o -L%L -lFortranRuntime -lFortranDecimal -lFortran_main -lstdc++ -lm -o %t.out
->>>>>>> 724b2a15
+! RUN: %CC %t.o -L%L -lFortranRuntime -lFortranDecimal -lFortran_main -lm -o %t.out
 ! RUN: %t.out | FileCheck %s
 
 program p
