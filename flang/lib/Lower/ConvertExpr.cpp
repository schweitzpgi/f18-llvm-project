--- conflicted
+++ resolved
@@ -708,16 +708,9 @@
     return createCompareOp<mlir::CmpIOp>(op, translateRelational(op.opr));
   }
   template <int KIND>
-<<<<<<< HEAD
-  fir::ExtendedValue
-  genval(const Fortran::evaluate::Relational<Fortran::evaluate::Type<
-             Fortran::common::TypeCategory::Real, KIND>> &op) {
-    return createFltCmpOp<mlir::CmpFOp>(op, translateFloatRelational(op.opr));
-=======
   ExtValue genval(const Fortran::evaluate::Relational<Fortran::evaluate::Type<
                       Fortran::common::TypeCategory::Real, KIND>> &op) {
-    return createFltCmpOp<fir::CmpfOp>(op, translateFloatRelational(op.opr));
->>>>>>> e599f93e
+    return createFltCmpOp<mlir::CmpFOp>(op, translateFloatRelational(op.opr));
   }
   template <int KIND>
   ExtValue genval(const Fortran::evaluate::Relational<Fortran::evaluate::Type<
