--- conflicted
+++ resolved
@@ -113,15 +113,33 @@
   }
 };
 
-<<<<<<< HEAD
+/// Placeholder for real*10 version of Scale Intrinsic
+struct ForcedScale10 {
+  static constexpr const char *name = ExpandAndQuoteKey(RTNAME(Scale10));
+  static constexpr Fortran::lower::FuncTypeBuilderFunc getTypeModel() {
+    return [](mlir::MLIRContext *ctx) {
+      auto fltTy = mlir::FloatType::getF80(ctx);
+      auto intTy = mlir::IntegerType::get(ctx, 64);
+      return mlir::FunctionType::get(ctx, {fltTy, intTy}, {fltTy});
+    };
+  }
+};
+
+/// Placeholder for real*16 version of Scale Intrinsic
+struct ForcedScale16 {
+  static constexpr const char *name = ExpandAndQuoteKey(RTNAME(Scale16));
+  static constexpr Fortran::lower::FuncTypeBuilderFunc getTypeModel() {
+    return [](mlir::MLIRContext *ctx) {
+      auto fltTy = mlir::FloatType::getF128(ctx);
+      auto intTy = mlir::IntegerType::get(ctx, 64);
+      return mlir::FunctionType::get(ctx, {fltTy, intTy}, {fltTy});
+    };
+  }
+};
+
 /// Placeholder for real*10 version of RRSpacing Intrinsic
 struct ForcedSetExponent10 {
   static constexpr const char *name = ExpandAndQuoteKey(RTNAME(SetExponent10));
-=======
-/// Placeholder for real*10 version of Scale Intrinsic
-struct ForcedScale10 {
-  static constexpr const char *name = ExpandAndQuoteKey(RTNAME(Scale10));
->>>>>>> 717a4b7d
   static constexpr Fortran::lower::FuncTypeBuilderFunc getTypeModel() {
     return [](mlir::MLIRContext *ctx) {
       auto fltTy = mlir::FloatType::getF80(ctx);
@@ -131,15 +149,9 @@
   }
 };
 
-<<<<<<< HEAD
 /// Placeholder for real*10 version of RRSpacing Intrinsic
 struct ForcedSetExponent16 {
   static constexpr const char *name = ExpandAndQuoteKey(RTNAME(SetExponent16));
-=======
-/// Placeholder for real*16 version of Scale Intrinsic
-struct ForcedScale16 {
-  static constexpr const char *name = ExpandAndQuoteKey(RTNAME(Scale16));
->>>>>>> 717a4b7d
   static constexpr Fortran::lower::FuncTypeBuilderFunc getTypeModel() {
     return [](mlir::MLIRContext *ctx) {
       auto fltTy = mlir::FloatType::getF128(ctx);
@@ -171,7 +183,6 @@
   }
 };
 
-<<<<<<< HEAD
 /// Generate call to Exponent instrinsic runtime routine.
 mlir::Value Fortran::lower::genExponent(Fortran::lower::FirOpBuilder &builder,
                                         mlir::Location loc,
@@ -233,8 +244,6 @@
   return builder.create<fir::CallOp>(loc, func, args).getResult(0);
 }
 
-=======
->>>>>>> 717a4b7d
 /// Generate call to RRSpacing intrinsic runtime routine.
 mlir::Value Fortran::lower::genRRSpacing(Fortran::lower::FirOpBuilder &builder,
                                          mlir::Location loc, mlir::Value x) {
@@ -255,8 +264,6 @@
   auto funcTy = func.getType();
   llvm::SmallVector<mlir::Value> args = {
       builder.createConvert(loc, funcTy.getInput(0), x)};
-<<<<<<< HEAD
-=======
 
   return builder.create<fir::CallOp>(loc, func, args).getResult(0);
 }
@@ -281,12 +288,10 @@
 
   auto funcTy = func.getType();
   auto args = Fortran::lower::createArguments(builder, loc, funcTy, x, i);
->>>>>>> 717a4b7d
-
-  return builder.create<fir::CallOp>(loc, func, args).getResult(0);
-}
-
-<<<<<<< HEAD
+
+  return builder.create<fir::CallOp>(loc, func, args).getResult(0);
+}
+
 /// Generate call to Set_exponent instrinsic runtime routine.
 mlir::Value
 Fortran::lower::genSetExponent(Fortran::lower::FirOpBuilder &builder,
@@ -312,8 +317,6 @@
   return builder.create<fir::CallOp>(loc, func, args).getResult(0);
 }
 
-=======
->>>>>>> 717a4b7d
 /// Generate call to Spacing intrinsic runtime routine.
 mlir::Value Fortran::lower::genSpacing(Fortran::lower::FirOpBuilder &builder,
                                        mlir::Location loc, mlir::Value x) {
